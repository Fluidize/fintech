--- conflicted
+++ resolved
@@ -46,10 +46,6 @@
         except:
             print(bcolors.FAIL + "ERROR", end=bcolors.DEFAULT + "\n")
             raise Exception("BAD KEYS")
-<<<<<<< HEAD
-        data_client = CryptoHistoricalDataClient(API_KEY_ID, API_SECRET_KEY)
-        DATE_RANGE = 0.125
-=======
 
 ### INTIAL DATA LOAD
         self.load_data()
@@ -61,7 +57,6 @@
 
     def load_data(self):
         DATE_RANGE = 14
->>>>>>> 181ae464
         request_params = CryptoBarsRequest(
             symbol_or_symbols=[self.SYMBOL],       # The crypto pair to fetch
             timeframe=TimeFrame.Minute,            # Timeframe (e.g., Minute, Hour, Day)
@@ -107,15 +102,9 @@
         sell_points = []
         for x in range(len(results)):
             if results[x]:
-<<<<<<< HEAD
-                crossover_timestamps.append(self.ohlcv['timestamp'][x])
-    def crossunder_BB(self):
-        #CROSSUNDER - OVERSOLD
-=======
                 sell_points.append(self.ohlcv['timestamp'][x])
         #BOLLINGER BAND CROSSUNDER - OVERSOLD
         buy_points = []
->>>>>>> 181ae464
         results = np.less(self.ohlcv['low'],self.ohlcv['lower_band'])
         for x in range(len(results)):
             if results[x]:
@@ -269,12 +258,7 @@
 
 trader = TradingEngine("BTC/USD", API_KEY_ID=API_KEY_ID,API_SECRET_KEY=API_SECRET_KEY)
 
-<<<<<<< HEAD
-while True:
-    trader.update_graph()
-=======
 trader.compute_indicators()
 print(trader.strategy_RSI())
 trader.update_graph()
-trader.show_graph()
->>>>>>> 181ae464
+trader.show_graph()